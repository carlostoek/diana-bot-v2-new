--- conflicted
+++ resolved
@@ -10,7 +10,7 @@
 
 from src.bot.middleware.auth import AuthMiddleware
 from src.bot.middleware.uow import UoWMiddleware
-<<<<<<< HEAD
+
 
 
 from src.bot.events import event_listener
@@ -74,75 +74,7 @@
     await asyncio.gather(
         start_bot(bot, dispatcher),
         event_listener(redis_client, service_provider),
-    )
 
-=======
-
-
-from src.bot.events import event_listener
-
-
-from src.domain.models import Achievement
-
-
-async def setup_database(container: ApplicationContainer):
-    """A helper function to setup initial database data."""
-    session_factory = container.infrastructure.session_factory()
-    async with session_factory() as session:
-        achievement_repo = container.infrastructure.achievement_repository(session=session)
-        first_steps = await achievement_repo.get_by_name("First Steps")
-        if not first_steps:
-            new_achievement = Achievement(
-                name="First Steps",
-                description="Start the bot for the first time.",
-                reward_points=10,
-            )
-            await achievement_repo.add(new_achievement)
-            await session.commit()
-            logging.info("Created 'First Steps' achievement.")
-
-
-async def main() -> None:
-    """
-    Main application entry point.
-    Initializes the container and starts the application.
-    """
-    logging.basicConfig(level=logging.INFO)
-
-    container = ApplicationContainer()
-    container.wire(modules=[__name__, "src.bot.handlers"])
-
-    await setup_database(container)
-
-    # Setup middleware
-    uow_provider = container.infrastructure.uow
-    user_service = container.services.user_service()
-    gamification_service = container.services.gamification_service()
-
-    uow_middleware = UoWMiddleware(uow_provider)
-    auth_middleware = AuthMiddleware(user_service, gamification_service)
-
-    bot = container.bot.bot()
-    dispatcher = container.bot.dispatcher()
-    # The order is important: UoW middleware must come before Auth middleware
-    dispatcher.update.outer_middleware.register(uow_middleware)
-    dispatcher.update.outer_middleware.register(auth_middleware)
-
-    # Get services
-    gamification_service = container.services.gamification_service()
-    redis_client = container.infrastructure.redis_client()
-    service_provider = container.services
-
-    # Pass long-lived services to the dispatcher context
-    dispatcher["gamification_service"] = gamification_service
-
-    # Start the bot and the event listener concurrently
-    await asyncio.gather(
-        start_bot(bot, dispatcher),
-        event_listener(redis_client, service_provider),
-    )
-
->>>>>>> 972828ac
 
 if __name__ == "__main__":
     asyncio.run(main())